--- conflicted
+++ resolved
@@ -103,7 +103,6 @@
         return response
 
     async def _task(self, inputs, batch_num):
-<<<<<<< HEAD
         async with self.semaphore_:
             response = None
             try:
@@ -129,20 +128,6 @@
             except Exception as e:
                 logger.error(
                     "Exception raised in callback : {}, response = {}, inputs = {}".format(str(e), response, inputs)
-=======
-        response = None
-        try:
-            response = await self._get_response_json(self.model_id, inputs, self.params, self.options)
-            logger.debug("Received response = {}".format(response))
-            for i in range(len(response["results"])):
-                response["results"][i]["input_text"] = inputs[i]
-            response = self.message_type_(**response)
-            logger.debug("Cast to Response = {}".format(response))
-        except Exception as e:
-            logger.error(
-                "Exception raised async_generate and casting : {}, response = {}, inputs = {}".format(
-                    str(e), response, inputs
->>>>>>> 5d3bfb76
                 )
 
     async def _schedule_requests(self):
